import os
import re
import pandas as pd
import numpy as np
import lightgbm as lgb
from sklearn.model_selection import train_test_split, StratifiedKFold
from sklearn.metrics import r2_score, mean_absolute_error, mean_squared_error
from sklearn.preprocessing import StandardScaler
from sklearn.linear_model import LinearRegression
from sklearn.svm import SVR
import matplotlib.pyplot as plt
import optuna

# Suppress Optuna's informational messages
optuna.logging.set_verbosity(optuna.logging.WARNING)

# Assuming your config file is in a 'src' directory
from src import config


def objective(trial, X, y):
    """
    The objective function for Optuna to optimize for the LightGBM model.
    """
    # --- 1. Define Hyperparameter Search Space ---
    params = {
        'objective': 'regression_l1',  # MAE, often more robust to outliers
        'metric': 'rmse',
        'n_estimators': trial.suggest_int('n_estimators', 100, 1000),
        'learning_rate': trial.suggest_float('learning_rate', 0.01, 0.3),
        'num_leaves': trial.suggest_int('num_leaves', 20, 300),
        'max_depth': trial.suggest_int('max_depth', 3, 12),
        'min_child_samples': trial.suggest_int('min_child_samples', 5, 100),
        'subsample': trial.suggest_float('subsample', 0.6, 1.0),
        'colsample_bytree': trial.suggest_float('colsample_bytree', 0.6, 1.0),
        'reg_alpha': trial.suggest_float('reg_alpha', 1e-8, 10.0, log=True),
        'reg_lambda': trial.suggest_float('reg_lambda', 1e-8, 10.0, log=True),
        'random_state': 42,
        'n_jobs': -1,
        'verbosity': -1
    }

    # --- 2. Cross-Validation Setup ---
    N_SPLITS = 5
    y_binned = pd.cut(y, bins=10, labels=False, duplicates='drop')

    if y_binned.nunique() < N_SPLITS:
        y_stratify = y
    else:
        y_stratify = y_binned

    cv = StratifiedKFold(n_splits=N_SPLITS, shuffle=True, random_state=42)

    scores = []
    for train_idx, val_idx in cv.split(X, y_stratify):
        X_train_fold, X_val_fold = X.iloc[train_idx], X.iloc[val_idx]
        y_train_fold, y_val_fold = y.iloc[train_idx], y.iloc[val_idx]

        model = lgb.LGBMRegressor(**params)
        model.fit(X_train_fold, y_train_fold)

        preds = model.predict(X_val_fold)
        rmse = np.sqrt(mean_squared_error(y_val_fold, preds))
        scores.append(rmse)

    return np.mean(scores)


def test_alley_width_model_accuracy():
    """
    Trains and compares multiple models for alley width prediction.
    - LightGBM: with Optuna for hyperparameter tuning.
    - Linear Regression: as a simple baseline.
    - Support Vector Regressor (SVR): as another powerful baseline.
    """
    print("--- Starting Model Accuracy Test and Comparison ---")

    # --- 1. Load Data ---
    if not os.path.exists(config.FEATURE_ENGINEERED_OUTPUT_FILE):
        print(f"ERROR: Feature engineered file not found at '{config.FEATURE_ENGINEERED_OUTPUT_FILE}'.")
        print("Please run the 'feature' pipeline step first (`--mode feature`).")
        return

    df_internal = pd.read_excel(config.FEATURE_ENGINEERED_OUTPUT_FILE)
    try:
        df_external = pd.read_excel(config.TRAIN_FILE)
    except FileNotFoundError:
        df_external = pd.DataFrame()
        print(f"WARNING: External training data not found at '{config.TRAIN_FILE}'.")
    df_full = pd.concat([df_internal, df_external], ignore_index=True)

    if 'Thời điểm giao dịch/rao bán' in df_full.columns:
        df_full['Thời điểm giao dịch/rao bán'] = pd.to_datetime(
            df_full['Thời điểm giao dịch/rao bán'], format="%d/%m/%Y", errors='coerce'
        )
        today = pd.to_datetime("today")
        df_full['Số ngày từ giao dịch đến hiện tại'] = (today - df_full['Thời điểm giao dịch/rao bán']).dt.days
    else:
        print("WARNING: 'Thời điểm giao dịch/rao bán' column is missing from data.")

    target_col = 'Độ rộng ngõ/ngách nhỏ nhất (m)'
    df_testable = df_full.dropna(subset=['Đơn giá đất', target_col]).copy()
    df_testable = df_testable[df_testable[target_col] != 0]

    if len(df_testable) < 50:
        print("Not enough testable data (< 50 records). Aborting test.")
        return
    print(f"Found {len(df_testable)} records with valid target values for testing.")

    # --- 2. Feature Preparation ---
    # numeric_features = [
    #     'Số tầng công trình', 'Diện tích đất (m2)', 'Kích thước mặt tiền (m)',
    #     'Kích thước chiều dài (m)', 'Số mặt tiền tiếp giáp',
    #     'Khoảng cách tới trục đường chính (m)', 'Đơn giá đất'
    # ]
    # categorical_features = [
    #     'Tỉnh/Thành phố', 'Thành phố/Quận/Huyện/Thị xã', 'Xã/Phường/Thị trấn',
    #     'Đường phố', 'Hình dạng'
    # ]

    numeric_features = [
        'Diện tích đất (m2)', 'Kích thước mặt tiền (m)',
        'Kích thước chiều dài (m)', 'Số mặt tiền tiếp giáp',
        'Khoảng cách tới trục đường chính (m)', 'Đơn giá đất',
<<<<<<< HEAD
        'Số ngày tính từ lúc đăng tin'
=======
        'Số ngày từ giao dịch đến hiện tại'
>>>>>>> bd3bfae5
    ]
    categorical_features = [
        'Tỉnh/Thành phố', 'Thành phố/Quận/Huyện/Thị xã', 'Xã/Phường/Thị trấn',
        'Đường phố','Lợi thế kinh doanh', 'Hình dạng'
    ]
    cat_get_dummies = [
        'Tỉnh/Thành phố', 'Thành phố/Quận/Huyện/Thị xã', 
        'Xã/Phường/Thị trấn', 'Đường phố', 'Hình dạng'
    ]

    features = numeric_features + categorical_features

    X = df_testable[features]
    y = df_testable[target_col]

    for col in numeric_features:
        X[col] = X[col].fillna(X[col].median())
    for col in categorical_features:
        X[col] = X[col].astype(str).fillna('Missing')

    # --- 3. Train-Test Split ---
    X_train, X_test, y_train, y_test = train_test_split(X, y, test_size=0.2, random_state=42)
    print(f"Data split into {len(X_train)} training records and {len(X_test)} testing records.")

    # --- 4. Preprocessing ---
    # One-Hot Encode categorical features
    def sanitize_column_name(col: str) -> str:
        return re.sub(r'[\[\]{},:"\\/]', '_', col)

    X_train_encoded = pd.get_dummies(X_train, columns=cat_get_dummies, dtype=float)
    X_train_encoded['Lợi thế kinh doanh'] = X_train['Lợi thế kinh doanh'].map({'Tốt': 4, 'Khá': 3, 'Trung bình': 2, 'Kém': 1, 'Missing': 0})
    X_test_encoded = pd.get_dummies(X_test, columns=cat_get_dummies, dtype=float)
    X_test_encoded['Lợi thế kinh doanh'] = X_test['Lợi thế kinh doanh'].map({'Tốt': 4, 'Khá': 3, 'Trung bình': 2, 'Kém': 1, 'Missing': 0})

    X_train_encoded.columns = [sanitize_column_name(c) for c in X_train_encoded.columns]
    X_test_encoded.columns = [sanitize_column_name(c) for c in X_test_encoded.columns]

    # Align columns
    train_cols = X_train_encoded.columns
    test_cols = X_test_encoded.columns
    missing_in_test = set(train_cols) - set(test_cols)
    for c in missing_in_test:
        X_test_encoded[c] = 0
    extra_in_test = set(test_cols) - set(train_cols)
    X_test_encoded = X_test_encoded.drop(columns=list(extra_in_test))
    X_test_aligned = X_test_encoded[train_cols]

    # Scale features for Linear Regression and SVR (they are sensitive to feature scales)
    # Tree-based models like LightGBM do not require scaling.
    print("\nScaling features for Linear Regression and SVR...")
    scaler = StandardScaler()
    X_train_scaled = scaler.fit_transform(X_train_encoded)
    X_test_scaled = scaler.transform(X_test_aligned)

    # --- 5. Hyperparameter Tuning for LightGBM ---
    print("\n--- Starting Hyperparameter Tuning for LightGBM with Optuna (using CV) ---")
    study = optuna.create_study(direction='minimize')
    study.optimize(lambda trial: objective(trial, X_train_encoded, y_train), n_trials=100)

    print("\n--- Tuning Complete ---")
    print(f"Best CV RMSE for LightGBM: {study.best_value:.4f}")
    print("Best parameters found:")
    for key, value in study.best_params.items():
        print(f"  - {key}: {value}")

    # --- 6. Train and Evaluate All Models on the Test Set ---
    # Define models
    lgbm_tuned = lgb.LGBMRegressor(**study.best_params, random_state=42, verbosity=-1)
    linear_reg = LinearRegression()
    svr = SVR() # Using default parameters for SVR as a baseline

    models = {
        "Tuned LightGBM": lgbm_tuned,
        "Linear Regression": linear_reg,
        "SVR": svr
    }

    results = {}
    best_model_predictions = None

    for name, model in models.items():
        print(f"\n--- Training and Evaluating: {name} ---")

        # Use scaled data for LR and SVR, and original encoded data for LightGBM
        if name in ["Linear Regression", "SVR"]:
            X_train_fit = X_train_scaled
            X_test_predict = X_test_scaled
        else:
            X_train_fit = X_train_encoded
            X_test_predict = X_test_aligned

        # Train model
        model.fit(X_train_fit, y_train)

        # Make predictions
        predictions = model.predict(X_test_predict)

        # Evaluate
        r2 = r2_score(y_test, predictions)
        mae = mean_absolute_error(y_test, predictions)
        rmse = np.sqrt(mean_squared_error(y_test, predictions))

        results[name] = {
            "R-squared": r2,
            "MAE (meters)": mae,
            "RMSE (meters)": rmse
        }
        print(f"Metrics for {name}: R²={r2:.4f}, MAE={mae:.4f}, RMSE={rmse:.4f}")

        # Save predictions of the tuned LGBM model for visualization
        if name == "Tuned LightGBM":
            best_model_predictions = predictions

    # --- 7. Compare Model Performance ---
    print("\n--- Final Model Performance Comparison (on Test Set) ---")
    results_df = pd.DataFrame(results).T
    # Sort by RMSE (lower is better)
    results_df = results_df.sort_values(by="RMSE (meters)", ascending=True)
    print(results_df.to_string(formatters={
        'R-squared': '{:.4f}'.format,
        'MAE (meters)': '{:.4f}'.format,
        'RMSE (meters)': '{:.4f}'.format
    }))
    best_model_name = results_df.index[0]
    print(f"\nBest performing model based on RMSE: {best_model_name}")

    # --- 8. Show a Sample of Predictions from the Best Model ---
    print(f"\n--- Sample Predictions vs. Actual Values (from {best_model_name}) ---")
    sample_results_df = pd.DataFrame({
        'Actual Width (m)': y_test,
        'Predicted Width (m)': best_model_predictions.round(2)
    })
    print(sample_results_df.head(10).to_string())

    # --- 9. Visualization for the Best Model ---
    plt.figure(figsize=(10, 8))
    plt.scatter(y_test, best_model_predictions, alpha=0.5, label='Predicted vs. Actual')
    plt.plot([y_test.min(), y_test.max()], [y_test.min(), y_test.max()], 'r--', lw=2, label='Perfect Prediction Line')
    plt.title(f'{best_model_name} Performance: Actual vs. Predicted on Test Set')
    plt.xlabel('Actual Alley Width (m)')
    plt.ylabel('Predicted Alley Width (m)')
    plt.legend()
    plt.grid(True)
    plt.show()


if __name__ == "__main__":
    test_alley_width_model_accuracy()<|MERGE_RESOLUTION|>--- conflicted
+++ resolved
@@ -122,11 +122,7 @@
         'Diện tích đất (m2)', 'Kích thước mặt tiền (m)',
         'Kích thước chiều dài (m)', 'Số mặt tiền tiếp giáp',
         'Khoảng cách tới trục đường chính (m)', 'Đơn giá đất',
-<<<<<<< HEAD
         'Số ngày tính từ lúc đăng tin'
-=======
-        'Số ngày từ giao dịch đến hiện tại'
->>>>>>> bd3bfae5
     ]
     categorical_features = [
         'Tỉnh/Thành phố', 'Thành phố/Quận/Huyện/Thị xã', 'Xã/Phường/Thị trấn',
