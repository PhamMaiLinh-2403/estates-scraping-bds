--- conflicted
+++ resolved
@@ -159,89 +159,7 @@
     df['Thành phố/Quận/Huyện/Thị xã'] = df.apply(DataCleaner.extract_district, axis=1)
     df['Thành phố/Quận/Huyện/Thị xã'] = df.apply(standardizer.standardize_district, axis=1)
     df['Xã/Phường/Thị trấn'] = df.apply(DataCleaner.extract_ward, axis=1)
-<<<<<<< HEAD
-    df['Đường phố'] = df.apply(DataCleaner.extract_street, axis=1)
-    df['Chi tiết'] = df.apply(DataCleaner.extract_address_details, axis=1)
-    df['Thời điểm giao dịch/rao bán'] = df['main_info'].apply(DataCleaner.extract_published_date)
-    df['Giá rao bán/giao dịch'] = df.apply(DataCleaner.extract_price, axis=1)
-    df['Số tầng công trình'] = df.apply(DataCleaner.extract_num_floors, axis=1)
-    df['Số mặt tiền tiếp giáp'] = df.apply(DataCleaner.extract_facade_count, axis=1)
-    df['Hình dạng'] = df.apply(DataCleaner.extract_land_shape, axis=1)
-    df['Chất lượng còn lại'] = df.apply(DataCleaner.estimate_remaining_quality, axis=1)
-    df['Đơn giá xây dựng'] = df.apply(DataCleaner.extract_construction_cost, axis=1)
-    df['Diện tích đất (m2)'] = df.apply(DataCleaner.extract_total_area, axis=1)
-    df['Kích thước mặt tiền (m)'] = df.apply(DataCleaner.extract_width, axis=1)
-    df['Kích thước chiều dài (m)'] = df.apply(DataCleaner.extract_length, axis=1)
-    df['Mục đích sử dụng đất'] = df.apply(DataCleaner.extract_land_use, axis=1)
-    df['Diện tích xây dựng'] = df.apply(DataCleaner.extract_construction_area, axis=1)
-    df['Tổng diện tích sàn'] = df.apply(DataCleaner.extract_building_area, axis=1)
-    df['Độ rộng ngõ/ngách nhỏ nhất (m)'] = df.apply(DataCleaner.extract_adjacent_lane_width, axis=1)
-    df['Khoảng cách tới trục đường chính (m)'] = df.apply(DataCleaner.extract_distance_to_the_main_road, axis=1)
-    df['description'] = df['description'].apply(DataCleaner.clean_description_text)
-    df['title'] = df['title']
-    
-    # 2. Standardize addresses 
-    print("Standardizing addresses...")
-    df['Tỉnh/Thành phố'] = df['Tỉnh/Thành phố'].apply(address_standardizer.standardize_province)
-    df['Thành phố/Quận/Huyện/Thị xã'] = df.apply(address_standardizer.standardize_district, axis=1)
-    df['Xã/Phường/Thị trấn'] = df.apply(address_standardizer.standardize_ward, axis=1)
-
-    # 3. Imputing missing values
-    print("Start imputing missing values...")
-    df = DataImputer.fill_missing_width(df)
-    df['Kích thước chiều dài (m)'] = df.apply(DataImputer.fill_missing_length, axis=1)
-
-    # 4. Create new features 
-    print("Start feature engineeering...")
-    df['Giá ước tính'] = df.apply(FeatureEngineer.calculate_estimated_price, axis=1)
-    df['Lợi thế kinh doanh'] = df.apply(FeatureEngineer.calculate_business_advantage, axis=1)
-    df['Đơn giá đất'] = df.apply(FeatureEngineer.calculate_land_unit_price, axis=1)
-
-    # 5. Structure the data into a final df
-    print("Start structuring the data...")
-    final_df = pd.DataFrame()
-    final_df['Tỉnh/Thành phố'] = df['Tỉnh/Thành phố']
-    final_df['Thành phố/Quận/Huyện/Thị xã'] = df['Thành phố/Quận/Huyện/Thị xã']
-    final_df['Xã/Phường/Thị trấn'] = df['Xã/Phường/Thị trấn']
-    final_df['Đường phố'] = df['Đường phố']
-    final_df['Chi tiết'] = df['Chi tiết']
-    final_df['Nguồn thông tin'] = df["url"]
-    final_df['Tình trạng giao dịch'] = 'Đang rao bán' 
-    final_df['Thời điểm giao dịch/rao bán'] = df['Thời điểm giao dịch/rao bán']
-    final_df['Thông tin liên hệ'] = None  
-    final_df['Giá rao bán/giao dịch'] = df['Giá rao bán/giao dịch']
-    final_df['Giá ước tính'] = df['Giá ước tính']
-    final_df['Loại đơn giá (đ/m2 hoặc đ/m ngang)'] = 'đ/m2'  
-    final_df['Đơn giá đất'] = df['Đơn giá đất']
-    final_df['Lợi thế kinh doanh'] = df['Lợi thế kinh doanh']
-    final_df['Số tầng công trình'] = df['Số tầng công trình']
-    final_df['Tổng diện tích sàn'] = df['Tổng diện tích sàn']
-    final_df['Đơn giá xây dựng'] = df['Đơn giá xây dựng']
-    final_df['Năm xây dựng'] = None 
-    final_df['Chất lượng còn lại'] = df['Chất lượng còn lại']
-    final_df['Diện tích đất (m2)'] = df['Diện tích đất (m2)']
-    final_df['Kích thước mặt tiền (m)'] = df['Kích thước mặt tiền (m)']
-    final_df['Kích thước chiều dài (m)'] = df['Kích thước chiều dài (m)']
-    final_df['Số mặt tiền tiếp giáp'] = df['Số mặt tiền tiếp giáp']
-    final_df['Hình dạng'] = df['Hình dạng']
-    final_df['Độ rộng ngõ/ngách nhỏ nhất (m)'] = df['Độ rộng ngõ/ngách nhỏ nhất (m)']
-    final_df['Khoảng cách tới trục đường chính (m)'] = df['Khoảng cách tới trục đường chính (m)']
-    final_df['Mục đích sử dụng đất'] = df['Mục đích sử dụng đất']
-    final_df['Yếu tố khác'] = df['description']
-    final_df['Tiêu đề'] = df['title']
-    final_df['Tọa độ (vĩ độ)'] = df['latitude']
-    final_df['Tọa độ (kinh độ)'] = df['longitude']
-    final_df['Hình ảnh của bài đăng'] = df['image_urls']
-
-    subset = ['Tỉnh/Thành phố', 'Thành phố/Quận/Huyện/Thị xã', 'Xã/Phường/Thị trấn', 'Đường phố', 'Chi tiết', 'Thời điểm giao dịch/rao bán', 'Giá rao bán/giao dịch', 'Số tầng công trình', 'Số mặt tiền tiếp giáp', 'Hình dạng', 'Chất lượng còn lại', 'Đơn giá xây dựng',
-    'Diện tích đất (m2)', 'Kích thước mặt tiền (m)', 'Kích thước chiều dài (m)', 'Mục đích sử dụng đất', 'Tổng diện tích sàn', 'Độ rộng ngõ/ngách nhỏ nhất (m)', 'Khoảng cách tới trục đường chính (m)', 'Giá ước tính', 'Lợi thế kinh doanh', 'Đơn giá đất', 'Nguồn thông tin', 
-    'Tọa độ (vĩ độ)', 'Tọa độ (kinh độ)'
-]
-
-    final_df.dropna(subset=subset, inplace=True)
-=======
     df['Xã/Phường/Thị trấn'] = df.apply(standardizer.standardize_ward, axis=1)
->>>>>>> 013860f7
     
     df['Đường phố'] = df.apply(DataCleaner.extract_street, axis=1)
     df['Chi tiết'] = df.apply(DataCleaner.extract_address_details, axis=1)
@@ -278,45 +196,6 @@
     df['Lợi thế kinh doanh'] = df.apply(FeatureEngineer.calculate_business_advantage, axis=1)
     df['Đơn giá đất'] = df.apply(FeatureEngineer.calculate_land_unit_price, axis=1)
 
-<<<<<<< HEAD
-    # 5. Structure the data into a final df
-    print("Start structuring the data...")
-    final_df = pd.DataFrame()
-    final_df['Tỉnh/Thành phố'] = df['Tỉnh/Thành phố']
-    final_df['Thành phố/Quận/Huyện/Thị xã'] = df['Thành phố/Quận/Huyện/Thị xã']
-    final_df['Xã/Phường/Thị trấn'] = df['Xã/Phường/Thị trấn']
-    final_df['Đường phố'] = df['Đường phố']
-    final_df['Chi tiết'] = df['Chi tiết']
-    final_df['Nguồn thông tin'] = df["url"]
-    final_df['Tình trạng giao dịch'] = 'Đang rao bán' 
-    final_df['Thời điểm giao dịch/rao bán'] = df['Thời điểm giao dịch/rao bán']
-    final_df['Thông tin liên hệ'] = None  
-    final_df['Giá rao bán/giao dịch'] = df['Giá rao bán/giao dịch']
-    final_df['Giá ước tính'] = df['Giá ước tính']
-    final_df['Loại đơn giá (đ/m2 hoặc đ/m ngang)'] = 'đ/m2'  
-    final_df['Đơn giá đất'] = df['Đơn giá đất']
-    final_df['Lợi thế kinh doanh'] = df['Lợi thế kinh doanh']
-    final_df['Số tầng công trình'] = df['Số tầng công trình']
-    final_df['Tổng diện tích sàn'] = df['Tổng diện tích sàn']
-    final_df['Đơn giá xây dựng'] = df['Đơn giá xây dựng']
-    final_df['Năm xây dựng'] = None 
-    final_df['Chất lượng còn lại'] = df['Chất lượng còn lại']
-    final_df['Diện tích đất (m2)'] = df['Diện tích đất (m2)']
-    final_df['Kích thước mặt tiền (m)'] = df['Kích thước mặt tiền (m)']
-    final_df['Kích thước chiều dài (m)'] = df['Kích thước chiều dài (m)']
-    final_df['Số mặt tiền tiếp giáp'] = df['Số mặt tiền tiếp giáp']
-    final_df['Hình dạng'] = df['Hình dạng']
-    final_df['Độ rộng ngõ/ngách nhỏ nhất (m)'] = df['Độ rộng ngõ/ngách nhỏ nhất (m)']
-    final_df['Khoảng cách tới trục đường chính (m)'] = df['Khoảng cách tới trục đường chính (m)']
-    final_df['Mục đích sử dụng đất'] = df['Mục đích sử dụng đất']
-    final_df['Yếu tố khác'] = df['description']
-    final_df['Tiêu đề'] = df['title']
-    final_df['Tọa độ (vĩ độ)'] = df['latitude']
-    final_df['Tọa độ (kinh độ)'] = df['longitude']
-    final_df['Hình ảnh của bài đăng'] = df['image_urls']
-
-    subset = ['Tỉnh/Thành phố', 'Thành phố/Quận/Huyện/Thị xã', 'Xã/Phường/Thị trấn', 'Đường phố', 'Chi tiết', 'Thời điểm giao dịch/rao bán', 'Giá rao bán/giao dịch', 'Số mặt tiền tiếp giáp', 'Hình dạng', 'Diện tích đất (m2)', 'Kích thước mặt tiền (m)', 'Kích thước chiều dài (m)', 'Mục đích sử dụng đất', 'Độ rộng ngõ/ngách nhỏ nhất (m)', 'Khoảng cách tới trục đường chính (m)', 'Giá ước tính', 'Lợi thế kinh doanh', 'Đơn giá đất', 'Nguồn thông tin', 'Tọa độ (vĩ độ)', 'Tọa độ (kinh độ)'
-=======
     # 4. Final Formatting using Schema
     print("Finalizing structure...")
     df['status_const'] = 'Đang rao bán'
@@ -351,7 +230,6 @@
     'Nguồn thông tin',
     'Tọa độ (vĩ độ)',
     'Tọa độ (kinh độ)',
->>>>>>> 013860f7
 ]
     final_df.dropna(subset=subset, inplace=True)
     final_df.to_excel(config.CLEANED_DETAILS_OUTPUT_FILE, index=False)
